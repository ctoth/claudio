module claudio.click

go 1.23.4

require (
	github.com/adrg/xdg v0.5.3
	github.com/ebitengine/oto/v3 v3.3.3
	github.com/gabriel-vasile/mimetype v1.4.9
	github.com/gen2brain/malgo v0.11.23
	github.com/go-audio/aiff v1.1.0
	github.com/go-audio/audio v1.0.0
	github.com/gopxl/beep v1.4.1
	github.com/hajimehoshi/go-mp3 v0.3.4
	github.com/spf13/afero v1.14.0
	github.com/spf13/cobra v1.9.1
	github.com/stretchr/testify v1.9.0
	github.com/youpy/go-wav v0.3.2
	golang.org/x/term v0.33.0
	gopkg.in/natefinch/lumberjack.v2 v2.2.1
	modernc.org/sqlite v1.38.2
)

require (
	github.com/davecgh/go-spew v1.1.1 // indirect
	github.com/dustin/go-humanize v1.0.1 // indirect
	github.com/ebitengine/purego v0.8.0 // indirect
	github.com/google/uuid v1.6.0 // indirect
	github.com/inconshreveable/mousetrap v1.1.0 // indirect
	github.com/kr/text v0.2.0 // indirect
	github.com/mattn/go-isatty v0.0.20 // indirect
	github.com/ncruces/go-strftime v0.1.9 // indirect
	github.com/pkg/errors v0.9.1 // indirect
	github.com/pmezard/go-difflib v1.0.0 // indirect
	github.com/remyoudompheng/bigfft v0.0.0-20230129092748-24d4a6f8daec // indirect
	github.com/rogpeppe/go-internal v1.14.1 // indirect
	github.com/spf13/pflag v1.0.6 // indirect
	github.com/youpy/go-riff v0.1.0 // indirect
	github.com/zaf/g711 v0.0.0-20190814101024-76a4a538f52b // indirect
	golang.org/x/exp v0.0.0-20250620022241-b7579e27df2b // indirect
	golang.org/x/net v0.39.0 // indirect
	golang.org/x/sys v0.34.0 // indirect
<<<<<<< HEAD
	gopkg.in/yaml.v3 v3.0.1 // indirect
	modernc.org/libc v1.66.3 // indirect
	modernc.org/mathutil v1.7.1 // indirect
	modernc.org/memory v1.11.0 // indirect
=======
	golang.org/x/text v0.24.0 // indirect
>>>>>>> 971aee64
)<|MERGE_RESOLUTION|>--- conflicted
+++ resolved
@@ -39,12 +39,9 @@
 	golang.org/x/exp v0.0.0-20250620022241-b7579e27df2b // indirect
 	golang.org/x/net v0.39.0 // indirect
 	golang.org/x/sys v0.34.0 // indirect
-<<<<<<< HEAD
+	golang.org/x/text v0.24.0 // indirect
 	gopkg.in/yaml.v3 v3.0.1 // indirect
 	modernc.org/libc v1.66.3 // indirect
 	modernc.org/mathutil v1.7.1 // indirect
 	modernc.org/memory v1.11.0 // indirect
-=======
-	golang.org/x/text v0.24.0 // indirect
->>>>>>> 971aee64
 )